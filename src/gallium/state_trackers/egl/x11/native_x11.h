--- conflicted
+++ resolved
@@ -33,13 +33,7 @@
                           struct native_event_handler *event_handler);
 
 struct native_display *
-<<<<<<< HEAD
 x11_create_dri2_display(Display *dpy,
-                        struct native_event_handler *event_handler,
-                        struct drm_api *api);
-=======
-x11_create_dri2_display(EGLNativeDisplayType dpy,
                         struct native_event_handler *event_handler);
->>>>>>> 9ca563a9
 
 #endif /* _NATIVE_X11_H_ */