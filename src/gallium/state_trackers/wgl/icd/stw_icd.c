--- conflicted
+++ resolved
@@ -101,14 +101,10 @@
        dhglrc >= DRV_CONTEXT_MAX)
       return NULL;
 
-<<<<<<< HEAD
+   if (icd == NULL)
+      return NULL;
+
    return icd->ctx_array[dhglrc - 1].ctx;
-=======
-   if(!stw_icd)
-      return NULL;
-
-   return stw_icd->ctx_array[dhglrc - 1].ctx;
->>>>>>> 1e8177ee
 }
 
 BOOL APIENTRY
@@ -315,31 +311,8 @@
 { 
    GLDISPATCHTABLE *disp = &cpt->glDispatchTable;
 
-<<<<<<< HEAD
    memset( cpt, 0, sizeof *cpt );
    cpt->cEntries = OPENGL_VERSION_110_ENTRIES;
-=======
-PGLCLTPROCTABLE APIENTRY
-DrvSetContext(
-   HDC hdc,
-   DHGLRC dhglrc,
-   PFN_SETPROCTABLE pfnSetProcTable )
-{
-   struct stw_context *ctx;
-   GLDISPATCHTABLE *disp = &cpt.glDispatchTable;
-
-   debug_printf( "%s( %p, %u, %p )\n", __FUNCTION__, hdc, dhglrc, pfnSetProcTable );
-
-   ctx = lookup_context( dhglrc );
-   if (ctx == NULL)
-      return NULL;
-
-   if (!stw_make_current( hdc, ctx ))
-      return NULL;
-
-   memset( &cpt, 0, sizeof( cpt ) );
-   cpt.cEntries = OPENGL_VERSION_110_ENTRIES;
->>>>>>> 1e8177ee
 
 #define GPA_GL( NAME ) disp->NAME = gl##NAME
    GPA_GL( NewList );
