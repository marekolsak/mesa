--- conflicted
+++ resolved
@@ -263,17 +263,9 @@
     if (src->Instruction.Opcode == TGSI_OPCODE_END)
         return;
 
-<<<<<<< HEAD
-    struct rc_instruction * dst = rc_insert_new_instruction(ttr->compiler, ttr->compiler->Program.Instructions.Prev);
-    int i;
-
+    dst = rc_insert_new_instruction(ttr->compiler, ttr->compiler->Program.Instructions.Prev);
     dst->U.I.Opcode = translate_opcode(src->Instruction.Opcode);
     dst->U.I.SaturateMode = translate_saturate(src->Instruction.Saturate);
-=======
-    dst = rc_insert_new_instruction(ttr->compiler, ttr->compiler->Program.Instructions.Prev);
-    dst->I.Opcode = translate_opcode(src->Instruction.Opcode);
-    dst->I.SaturateMode = translate_saturate(src->Instruction.Saturate);
->>>>>>> 5b4c0b86
 
     if (src->Instruction.NumDstRegs)
         transform_dstreg(ttr, &dst->U.I.DstReg, &src->FullDstRegisters[0]);
