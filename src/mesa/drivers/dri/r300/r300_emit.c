/*
Copyright (C) The Weather Channel, Inc.  2002.  All Rights Reserved.

The Weather Channel (TM) funded Tungsten Graphics to develop the
initial release of the Radeon 8500 driver under the XFree86 license.
This notice must be preserved.

Permission is hereby granted, free of charge, to any person obtaining
a copy of this software and associated documentation files (the
"Software"), to deal in the Software without restriction, including
without limitation the rights to use, copy, modify, merge, publish,
distribute, sublicense, and/or sell copies of the Software, and to
permit persons to whom the Software is furnished to do so, subject to
the following conditions:

The above copyright notice and this permission notice (including the
next paragraph) shall be included in all copies or substantial
portions of the Software.

THE SOFTWARE IS PROVIDED "AS IS", WITHOUT WARRANTY OF ANY KIND,
EXPRESS OR IMPLIED, INCLUDING BUT NOT LIMITED TO THE WARRANTIES OF
MERCHANTABILITY, FITNESS FOR A PARTICULAR PURPOSE AND NONINFRINGEMENT.
IN NO EVENT SHALL THE COPYRIGHT OWNER(S) AND/OR ITS SUPPLIERS BE
LIABLE FOR ANY CLAIM, DAMAGES OR OTHER LIABILITY, WHETHER IN AN ACTION
OF CONTRACT, TORT OR OTHERWISE, ARISING FROM, OUT OF OR IN CONNECTION
WITH THE SOFTWARE OR THE USE OR OTHER DEALINGS IN THE SOFTWARE.

**************************************************************************/

/**
 * \file
 *
 * \author Keith Whitwell <keith@tungstengraphics.com>
 * \author Maciej Cencora <m.cencora@gmail.com>
 */

#include "main/glheader.h"
#include "main/mtypes.h"
#include "main/colormac.h"
#include "main/imports.h"
#include "main/macros.h"

#include "swrast_setup/swrast_setup.h"
#include "tnl/tnl.h"
#include "tnl/t_context.h"

#include "r300_context.h"
#include "r300_emit.h"
<<<<<<< HEAD
#include "r300_render.h"
#include "r300_swtcl.h"
=======
>>>>>>> 6749310d

GLuint r300VAPInputCntl0(GLcontext * ctx, GLuint InputsRead)
{
	/* No idea what this value means. I have seen other values written to
	 * this register... */
	return 0x5555;
}

GLuint r300VAPInputCntl1(GLcontext * ctx, GLuint InputsRead)
{
	GLuint i, vic_1 = 0;

	if (InputsRead & (1 << VERT_ATTRIB_POS))
		vic_1 |= R300_INPUT_CNTL_POS;

	if (InputsRead & (1 << VERT_ATTRIB_NORMAL))
		vic_1 |= R300_INPUT_CNTL_NORMAL;

	if (InputsRead & (1 << VERT_ATTRIB_COLOR0))
		vic_1 |= R300_INPUT_CNTL_COLOR;

	for (i = 0; i < ctx->Const.MaxTextureUnits; i++)
		if (InputsRead & (1 << (VERT_ATTRIB_TEX0 + i))) {
			vic_1 |= R300_INPUT_CNTL_TC0 << i;
		}

	return vic_1;
}

GLuint r300VAPOutputCntl0(GLcontext * ctx, GLuint vp_writes)
{
	GLuint ret = 0;

	if (vp_writes & (1 << VERT_RESULT_HPOS))
		ret |= R300_VAP_OUTPUT_VTX_FMT_0__POS_PRESENT;

	if (vp_writes & (1 << VERT_RESULT_COL0))
		ret |= R300_VAP_OUTPUT_VTX_FMT_0__COLOR_0_PRESENT;

	if (vp_writes & (1 << VERT_RESULT_COL1))
		ret |= R300_VAP_OUTPUT_VTX_FMT_0__COLOR_1_PRESENT;

	/* Two sided lighting works only if all 4 colors are written */
	if (vp_writes & (1 << VERT_RESULT_BFC0) || vp_writes & (1 << VERT_RESULT_BFC1))
		ret |= R300_VAP_OUTPUT_VTX_FMT_0__COLOR_0_PRESENT | R300_VAP_OUTPUT_VTX_FMT_0__COLOR_1_PRESENT |
			   R300_VAP_OUTPUT_VTX_FMT_0__COLOR_2_PRESENT | R300_VAP_OUTPUT_VTX_FMT_0__COLOR_3_PRESENT;

	if (vp_writes & (1 << VERT_RESULT_PSIZ))
		ret |= R300_VAP_OUTPUT_VTX_FMT_0__PT_SIZE_PRESENT;

	return ret;
}

GLuint r300VAPOutputCntl1(GLcontext * ctx, GLuint vp_writes)
{
	GLuint i, ret = 0, first_free_texcoord = 0;

	for (i = 0; i < ctx->Const.MaxTextureUnits; i++) {
		if (vp_writes & (1 << (VERT_RESULT_TEX0 + i))) {
			ret |= (4 << (3 * first_free_texcoord));
			++first_free_texcoord;
		}
	}

	if (first_free_texcoord > 8) {
		fprintf(stderr, "\tout of free texcoords\n");
		exit(-1);
	}

	return ret;
}

void r300EmitCacheFlush(r300ContextPtr rmesa)
{
	BATCH_LOCALS(&rmesa->radeon);

	BEGIN_BATCH_NO_AUTOSTATE(4);
	OUT_BATCH_REGVAL(R300_RB3D_DSTCACHE_CTLSTAT,
		R300_RB3D_DSTCACHE_CTLSTAT_DC_FREE_FREE_3D_TAGS |
		R300_RB3D_DSTCACHE_CTLSTAT_DC_FLUSH_FLUSH_DIRTY_3D);
	OUT_BATCH_REGVAL(R300_ZB_ZCACHE_CTLSTAT,
		R300_ZB_ZCACHE_CTLSTAT_ZC_FLUSH_FLUSH_AND_FREE |
		R300_ZB_ZCACHE_CTLSTAT_ZC_FREE_FREE);
	END_BATCH();
	COMMIT_BATCH();
}<|MERGE_RESOLUTION|>--- conflicted
+++ resolved
@@ -46,11 +46,9 @@
 
 #include "r300_context.h"
 #include "r300_emit.h"
-<<<<<<< HEAD
 #include "r300_render.h"
 #include "r300_swtcl.h"
-=======
->>>>>>> 6749310d
+
 
 GLuint r300VAPInputCntl0(GLcontext * ctx, GLuint InputsRead)
 {
