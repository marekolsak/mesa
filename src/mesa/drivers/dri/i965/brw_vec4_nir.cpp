--- conflicted
+++ resolved
@@ -1790,12 +1790,8 @@
           * the last element of the array. Mark it here, because the generator
           * doesn't have enough information to determine the bound.
           */
-<<<<<<< HEAD
-         uint32_t max_used = texture + instr->texture_array_size - 1;
-=======
          uint32_t array_size = instr->texture_array_size;
          uint32_t max_used = texture + array_size - 1;
->>>>>>> d03e5d52
          if (instr->op == nir_texop_tg4) {
             max_used += prog_data->base.binding_table.gather_texture_start;
          } else {
