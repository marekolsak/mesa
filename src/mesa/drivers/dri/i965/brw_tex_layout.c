--- conflicted
+++ resolved
@@ -101,55 +101,8 @@
       break;
    }
 
-<<<<<<< HEAD
-   default: {
-      GLuint level;
-      GLuint x = 0;
-      GLuint y = 0;
-      GLuint width = mt->width0;
-      GLuint height = mt->height0;
-
-      mt->pitch = ((mt->width0 * mt->cpp + 3) & ~3) / mt->cpp;
-      mt->total_height = 0;
-
-      for ( level = mt->first_level ; level <= mt->last_level ; level++ ) {
-	 GLuint img_height;
-
-	 intel_miptree_set_level_info(mt, level, 1,
-				      x, y,
-				      width, 
-				      mt->compressed ? height/4 : height, 1);
-
-	 if (mt->compressed)
-	    img_height = MAX2(1, height/4);
-	 else
-	    img_height = MAX2(align_h, height);
-
-
-	 /* Because the images are packed better, the final offset
-	  * might not be the maximal one:
-	  */
-	 mt->total_height = MAX2(mt->total_height, y + img_height);
-	 
-	 /* Layout_below: step right after second mipmap.
-	  */
-	 if (level == mt->first_level + 1 && mt->pitch > 4) {
-	    x += mt->pitch / 2;
-	    x = (x + 3) & ~ 3;
-	 }
-	 else {
-	    y += img_height;
-	    y += align_h - 1;
-	    y &= ~(align_h - 1);
-	 }
-
-	 width  = minify(width);
-	 height = minify(height);
-      }
-=======
    default:
       i945_miptree_layout_2d(mt);
->>>>>>> 8c1cc5fd
       break;
    }
    DBG("%s: %dx%dx%d - sz 0x%x\n", __FUNCTION__, 
